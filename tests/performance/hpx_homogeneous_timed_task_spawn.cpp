--- conflicted
+++ resolved
@@ -13,10 +13,6 @@
 #include <hpx/runtime/agas/interface.hpp>
 #include <hpx/runtime/agas/addressing_service.hpp>
 #include <hpx/util/activate_counters.hpp>
-<<<<<<< HEAD
-//#include <hpx/include/iostreams.hpp>
-=======
->>>>>>> ef0ea7af
 
 #include <stdexcept>
 
@@ -71,57 +67,35 @@
 void print_results(
     boost::uint64_t cores
   , double walltime
-<<<<<<< HEAD
   , std::vector<std::string> const& counters
-=======
   , std::vector<std::string> const& counter_shortnames
->>>>>>> ef0ea7af
   , boost::shared_ptr<hpx::util::activate_counters> ac 
     )
 {
     if (header)
     {
-<<<<<<< HEAD
-        cout << "# HPX " << hpx::build_string() << " "
-                         << hpx::build_type() << "\n"
-             << "# Boost " << hpx::boost_version() << "\n"
-=======
         cout << "# VERSION: " << HPX_GIT_COMMIT << " "
              << format_build_date(__DATE__) << "\n"
->>>>>>> ef0ea7af
              << "#\n";
 
         // Note that if we change the number of fields above, we have to
         // change the constant that we add when printing out the field # for
         // performance counters below (e.g. the last_index part).
-<<<<<<< HEAD
-        cout << "## 0: OS-threads - Independent Variable\n"
-                "## 1: Tasks - Independent Variable\n"
-                "## 2: Delay [micro-seconds] - Independent Variable\n"
-                "## 3: Total Walltime [seconds]\n"
-=======
         cout <<
                 "## 0:DELAY:Delay [micro-seconds] - Independent Variable\n"
                 "## 1:TASKS:Tasks - Independent Variable\n"
                 "## 2:OSTHRDS:OS-threads - Independent Variable\n"
                 "## 3:WTIME:Total Walltime [seconds]\n"
->>>>>>> ef0ea7af
                 ;
 
         boost::uint64_t const last_index = 3;
 
-<<<<<<< HEAD
-        for (boost::uint64_t i = 0; i < counters.size(); ++i)
-        {
-            cout << "## " << (i + 1 + last_index) << ": " << ac->name(i);
-=======
         for (boost::uint64_t i = 0; i < counter_shortnames.size(); ++i)
         {
             cout << "## "
                  << (i + 1 + last_index) << ":"
                  << counter_shortnames[i] << ":"
                  << ac->name(i);
->>>>>>> ef0ea7af
 
             if (!ac->unit_of_measure(i).empty())
                 cout << " [" << ac->unit_of_measure(i) << "]";
@@ -135,10 +109,9 @@
     std::string const delay_str = boost::str(boost::format("%lu") % delay);
 
     cout << ( boost::format("%lu %lu %lu %.14g")
-<<<<<<< HEAD
+            % delay 
+            % tasks 
             % cores
-            % tasks 
-            % delay 
             % walltime);
 
     if (ac)
@@ -146,28 +119,11 @@
         hpx::util::activate_counters::counter_values_type values
             = ac->evaluate_counters();
 
-        for (boost::uint64_t i = 0; i < counters.size(); ++i)
-            cout << ( boost::format(" %.14g")
-                    % values[i].get().get_value<double>());
-    }
-
-=======
-            % delay 
-            % tasks 
-            % cores
-            % walltime);
-
-    if (ac)
-    {   
-        hpx::util::activate_counters::counter_values_type values
-            = ac->evaluate_counters();
-
         for (boost::uint64_t i = 0; i < counter_shortnames.size(); ++i)
             cout << ( boost::format(" %.14g")
                     % values[i].get().get_value<double>());
     }
 
->>>>>>> ef0ea7af
     cout << "\n";
 }
 
@@ -222,14 +178,6 @@
     )
 {
     {
-<<<<<<< HEAD
-        if (vm.count("no-header"))
-            header = false;
-
-        std::vector<std::string> counters;
-        if (vm.count("counter"))
-            counters = vm["counter"].as<std::vector<std::string> >();
-=======
         boost::uint64_t const os_thread_count = get_os_thread_count();
 
         if (vm.count("no-header"))
@@ -274,17 +222,11 @@
                 counters.push_back(entry[1]);
             }
         }
->>>>>>> ef0ea7af
 
         if (0 == tasks)
             throw std::invalid_argument("count of 0 tasks specified\n");
 
         boost::shared_ptr<hpx::util::activate_counters> ac;
-<<<<<<< HEAD
-
-        if (!counters.empty())
-            ac.reset(new hpx::util::activate_counters(counters));
-=======
         if (!counters.empty())
             ac.reset(new hpx::util::activate_counters(counters));
 
@@ -299,7 +241,6 @@
             register_work(boost::bind(
                 &blocker, boost::ref(entered), boost::ref(started)));
         }
->>>>>>> ef0ea7af
 
         entered.wait();
 */
@@ -346,11 +287,7 @@
         // Stop the clock
         double time_elapsed = t.elapsed();
 
-<<<<<<< HEAD
-        print_results(get_os_thread_count(), time_elapsed, counters, ac);
-=======
         print_results(os_thread_count, time_elapsed, counter_shortnames, ac);
->>>>>>> ef0ea7af
     }
 
     return finalize();

<<<<<<< HEAD
//  Copyright (c) 2007-2013 Hartmut Kaiser
=======
////////////////////////////////////////////////////////////////////////////////
//  Copyright (c) 2007-2012 Hartmut Kaiser
//  Copyright (c) 2012-2013 Thomas Heller
>>>>>>> 06dc8b5a
//
//  Distributed under the Boost Software License, Version 1.0. (See accompanying
//  file LICENSE_1_0.txt or copy at http://www.boost.org/LICENSE_1_0.txt)

#include <hpx/hpx_fwd.hpp>
#include <hpx/runtime/threads/topology.hpp>
#include <hpx/runtime.hpp>
#include <hpx/runtime/threads/detail/partlit.hpp>

// #define BOOST_SPIRIT_DEBUG
#define BOOST_SPIRIT_USE_PHOENIX_V3
#include <boost/spirit/include/qi_char.hpp>
#include <boost/spirit/include/qi_nonterminal.hpp>
#include <boost/spirit/include/qi_numeric.hpp>
#include <boost/spirit/include/qi_operator.hpp>
#include <boost/spirit/include/qi_parse.hpp>
#include <boost/spirit/include/qi_string.hpp>
#include <boost/spirit/include/qi_auxiliary.hpp>
#include <boost/fusion/include/adapt_struct.hpp>
#include <boost/fusion/include/std_pair.hpp>

#include <boost/foreach.hpp>

#if defined(__ANDROID__) && defined(ANDROID)
#include <cpu-features.h>
#endif
    
#if defined(HPX_HAVE_HWLOC)
#include <hwloc.h>
#include <hpx/exception.hpp>

namespace {
    std::size_t hwloc_hardware_concurrency()
    {
        hwloc_topology_t topo;
        int err = hwloc_topology_init(&topo);
        if (err != 0)
        {
            HPX_THROW_EXCEPTION(hpx::no_success, "hwloc_hardware_concurrency",
                "Failed to init hwloc hwloc_topology");
        }

        err = hwloc_topology_load(topo);
        if (err != 0)
        {
            hwloc_topology_destroy(topo);
            HPX_THROW_EXCEPTION(hpx::no_success, "hwloc_hardware_concurrency",
                "Failed to load hwloc topology");
        }
        int num_of_pus = hwloc_get_nbobjs_by_type(topo, HWLOC_OBJ_PU);
        if(num_of_pus < 0)
        {
            hwloc_topology_destroy(topo);
            HPX_THROW_EXCEPTION(hpx::no_success, "hwloc_hardware_concurrency",
                "Failed to get number of PUs");
        }

        hwloc_topology_destroy(topo);

        return num_of_pus;
    }
}
#endif

namespace hpx { namespace threads
{
    ///////////////////////////////////////////////////////////////////////////
    mask_type topology::get_service_affinity_mask(
        mask_type used_processing_units, error_code& ec) const
    {
        // We bind the service threads to the first numa domain. This is useful
        // as the first numa domain is likely to have the PCI controllers etc.
        mask_type machine_mask = this->get_numa_node_affinity_mask(0, true, ec);
        if (ec || 0 == machine_mask)
            return 0;

        if (&ec != &throws)
            ec = make_success_code();

        mask_type res = ~used_processing_units & machine_mask;

        if(res == 0) return machine_mask;
        else return res;
    }

    topology const& get_topology()
    {
        return get_runtime().get_topology();
    }

    ///////////////////////////////////////////////////////////////////////////
    std::size_t hardware_concurrency()
    {
    #if defined(__ANDROID__) && defined(ANDROID)
        static std::size_t num_of_cores = ::android_getCpuCount();
        
    #else
    #  if defined(HPX_HAVE_HWLOC)
        static std::size_t
            num_of_cores = ::hwloc_hardware_concurrency();
    #  else
        static std::size_t
            num_of_cores = boost::thread::hardware_concurrency();
    #  endif
    #endif

        if (0 == num_of_cores)
            return 1;           // Assume one core.

        return num_of_cores;
    }
}}

///////////////////////////////////////////////////////////////////////////////
BOOST_FUSION_ADAPT_STRUCT(
    hpx::threads::detail::spec_type,
    (hpx::threads::mask_type, index_min_)
    (hpx::threads::mask_type, index_max_)
    (hpx::threads::detail::spec_type::type, type_)
)

namespace hpx { namespace threads { namespace detail
{
    ///////////////////////////////////////////////////////////////////////////
    //
    //    mappings:
    //        mapping(;mapping)*
    //
    //    mapping:
    //        thread-spec=pu-specs
    //
    //    thread-spec:
    //        t:int
    //        t:int-int
    //        t:all
    //
    //    pu-specs:
    //        pu-spec(.pu-spec)*
    //
    //    pu-spec:
    //        type:int
    //        type:int-int
    //        type:all
    //        ~pu-spec
    //
    //    type:
    //        socket
    //        numanode
    //        core
    //        pu
    //
    namespace qi = boost::spirit::qi;

    // parser for affinity options
    template <typename Iterator>
    struct mappings_parser : qi::grammar<Iterator, mappings_type()>
    {
        mappings_parser()
          : mappings_parser::base_type(start)
        {
            using detail::partlit;
            using detail::spec_type;

            start = mapping % ';';

            mapping =  thread_spec >> '=' >> pu_spec;

            thread_spec =
                    partlit("thread") >> ':'
                    >>  (   qi::uint_
                            >>  ('-' >> qi::uint_ | qi::attr(0ul))
                            >>  qi::attr(spec_type::thread)
                        |   partlit("all") >> qi::attr(~0x0ul) >> qi::attr(0ul)
                            >>  qi::attr(spec_type::thread)
                        )
                ;

            pu_spec =
                    socket_spec >> numanode_spec >> core_spec >> processing_unit_spec
//                 |   '~' >> pu_spec
                ;

            socket_spec =
                    partlit("socket") >> ':'
                    >>  (   qi::uint_
                            >>  ('-' >> qi::uint_ | qi::attr(0ul))
                            >>  qi::attr(spec_type::socket)
                        |   partlit("all") >> qi::attr(~0x0ul) >> qi::attr(0ul)
                            >>  qi::attr(spec_type::socket)
                        )
                |   qi::attr(0ul) >> qi::attr(0ul) >> qi::attr(spec_type::unknown)
                ;

            numanode_spec =
                    -qi::lit('.') >> partlit("numanode") >> ':'
                    >>  (   qi::uint_
                            >>  ('-' >> qi::uint_ | qi::attr(0ul))
                            >>  qi::attr(spec_type::numanode)
                        |   partlit("all") >> qi::attr(~0x0ul) >> qi::attr(0ul)
                            >>  qi::attr(spec_type::numanode)
                        )
                |   qi::attr(0ul) >> qi::attr(0ul) >> qi::attr(spec_type::unknown)
                ;

            core_spec =
                    -qi::lit('.') >> partlit("core") >> ':'
                    >>  (   qi::uint_
                            >>  ('-' >> qi::uint_ | qi::attr(0ul))
                            >>  qi::attr(spec_type::core)
                        |   partlit("all") >> qi::attr(~0x0ul) >> qi::attr(0ul)
                            >>  qi::attr(spec_type::core)
                        )
                |   qi::attr(0ul) >> qi::attr(0ul) >> qi::attr(spec_type::unknown)
                ;

            processing_unit_spec =
                    -qi::lit('.') >> partlit("pu") >> ':'
                    >>  (   qi::uint_
                            >>  ('-' >> qi::uint_ | qi::attr(0ul))
                            >>  qi::attr(spec_type::pu)
                        |   partlit("all") >> qi::attr(~0x0ul) >> qi::attr(0ul)
                            >>  qi::attr(spec_type::pu)
                        )
                |   qi::attr(0ul) >> qi::attr(0ul) >> qi::attr(spec_type::unknown)
                ;

            BOOST_SPIRIT_DEBUG_NODES(
                (start)(mapping)(thread_spec)(pu_spec)(socket_spec)
                (numanode_spec)(core_spec)(processing_unit_spec)
            );
        }

        qi::rule<Iterator, mappings_type()> start;
        qi::rule<Iterator, full_mapping_type()> mapping;
        qi::rule<Iterator, spec_type()> thread_spec;
        qi::rule<Iterator, mapping_type()> pu_spec;
        qi::rule<Iterator, spec_type()> socket_spec;
        qi::rule<Iterator, spec_type()> numanode_spec;
        qi::rule<Iterator, spec_type()> core_spec;
        qi::rule<Iterator, spec_type()> processing_unit_spec;
    };

    template <typename Iterator>
    bool parse(Iterator& begin, Iterator end, mappings_type& m)
    {
        mappings_parser<Iterator> p;
        return qi::parse(begin, end, p, m);
    }

    ///////////////////////////////////////////////////////////////////////////
    void parse_mappings(std::string const& spec, mappings_type& mappings,
        error_code& ec)
    {
        std::string::const_iterator begin = spec.begin();
        if (!detail::parse(begin, spec.end(), mappings) || begin != spec.end())
        {
            HPX_THROWS_IF(ec, bad_parameter, "parse_affinity_options",
                "failed to parse affinity specification: " + spec);
            return;
        }

        if (&ec != &throws)
            ec = make_success_code();
    }

    void decode_mapping(topology const& t, std::size_t thread_num,
        mapping_type const& m, std::vector<mask_type>& affinities,
        error_code& ec)
    {

        if (&ec != &throws)
            ec = make_success_code();
    }

    void decode_mappings(full_mapping_type const& m,
        std::vector<mask_type>& affinities, error_code& ec)
    {
        topology const& t = get_topology();

        // repeat for each of the threads in the affinity specification
        std::size_t first = m.first.index_min_;
        std::size_t last = m.first.index_max_;

        if (first == ~0x0ul) {
            if (last == ~0x0ul) {
                HPX_THROWS_IF(ec, bad_parameter, "decode_mappings",
                    boost::str(boost::format("invalid thread specification, "
                        "min: %x, max %x") % first % last));
                return;
            }

            // bind all threads
            first = 0;
            last = affinities.size();
        }
        if (0 == last)
            last = first;

        for (std::size_t i = first; i != last; ++i)
        {
            decode_mapping(t, i, m.second, affinities, ec);
            if (ec) return;
        }
    }
}}}

namespace hpx { namespace threads
{
    ///////////////////////////////////////////////////////////////////////////
    void parse_affinity_options(std::string const& spec,
        std::vector<mask_type>& affinities, error_code& ec)
    {
        detail::mappings_type mappings;
        detail::parse_mappings(spec, mappings, ec);
        if (!ec) {
            BOOST_FOREACH(detail::full_mapping_type const& m, mappings)
            {
                detail::decode_mappings(m, affinities, ec);
                if (ec) return;
            }
        }
    }
}}
<|MERGE_RESOLUTION|>--- conflicted
+++ resolved
@@ -1,10 +1,5 @@
-<<<<<<< HEAD
 //  Copyright (c) 2007-2013 Hartmut Kaiser
-=======
-////////////////////////////////////////////////////////////////////////////////
-//  Copyright (c) 2007-2012 Hartmut Kaiser
 //  Copyright (c) 2012-2013 Thomas Heller
->>>>>>> 06dc8b5a
 //
 //  Distributed under the Boost Software License, Version 1.0. (See accompanying
 //  file LICENSE_1_0.txt or copy at http://www.boost.org/LICENSE_1_0.txt)

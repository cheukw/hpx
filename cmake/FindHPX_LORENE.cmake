# Copyright (c) 2011 Bryce Lelbach
# Copyright (c) 2011 Matt Anderson
#
# Distributed under the Boost Software License, Version 1.0. (See accompanying
# file LICENSE_1_0.txt or copy at http://www.boost.org/LICENSE_1_0.txt)

if(NOT HPX_FINDPACKAGE_LOADED)
  include(HPX_FindPackage)
endif()

# This if statement is specific to Lorene, and should not be copied into other
# Find cmake scripts.
if(NOT LORENE_ROOT AND NOT $ENV{HOME_LORENE} STREQUAL "")
  set(LORENE_ROOT $ENV{HOME_LORENE})
endif()

if(LORENE_USE_SYSTEM)
<<<<<<< HEAD
  set(LORENE_F77_CPP_USE_SYSTEM ON)
=======
  set(LORENE_F77_USE_SYSTEM ON)
>>>>>>> 3ef933a3
endif()

if(LORENE_ROOT)
  set(LORENE_F77_ROOT ${LORENE_ROOT})
endif()

if(LORENE_USE_SYSTEM)
<<<<<<< HEAD
  set(LORENE_EXPORT_CPP_USE_SYSTEM ON)
=======
  set(LORENE_EXPORT_USE_SYSTEM ON)
>>>>>>> 3ef933a3
endif()

if(LORENE_ROOT)
  set(LORENE_EXPORT_ROOT ${LORENE_ROOT})
endif()

hpx_find_package(LORENE
  LIBRARIES lorene liblorene
  LIBRARY_PATHS lib64 lib Lib
  HEADERS bin_bhns_extr.h
  HEADER_PATHS include include/C++/Include C++/Include)

hpx_find_package(LORENE_F77
  LIBRARIES lorenef77 liblorenef77
  LIBRARY_PATHS lib64 lib Lib
  HEADERS unites.h
  HEADER_PATHS include include/C++/Include C++/Include)

hpx_find_package(LORENE_EXPORT
  LIBRARIES lorene_export liblorene_export
  LIBRARY_PATHS lib64 lib Lib
  HEADERS unites.h
  HEADER_PATHS include include/C++/Include C++/Include)
<|MERGE_RESOLUTION|>--- conflicted
+++ resolved
@@ -15,11 +15,7 @@
 endif()
 
 if(LORENE_USE_SYSTEM)
-<<<<<<< HEAD
-  set(LORENE_F77_CPP_USE_SYSTEM ON)
-=======
   set(LORENE_F77_USE_SYSTEM ON)
->>>>>>> 3ef933a3
 endif()
 
 if(LORENE_ROOT)
@@ -27,11 +23,7 @@
 endif()
 
 if(LORENE_USE_SYSTEM)
-<<<<<<< HEAD
-  set(LORENE_EXPORT_CPP_USE_SYSTEM ON)
-=======
   set(LORENE_EXPORT_USE_SYSTEM ON)
->>>>>>> 3ef933a3
 endif()
 
 if(LORENE_ROOT)

--- conflicted
+++ resolved
@@ -47,11 +47,7 @@
         #- docker run -v $PWD:/hpx -w /hpx/build ${IMAGE_NAME} ctest -D ExperimentalTest -R tests.regressions --output-on-failure
         - sudo rm -rf build && mkdir build
         - docker run -v $PWD:/hpx -w /hpx/build ${TARGET_IMAGE_NAME} hello_world --hpx:bind=none
-<<<<<<< HEAD
-        - docker run -v $PWD:/hpx -w /hpx/build ${TARGET_IMAGE_NAME} hpxcxx --exe=hello_world_test_build ../examples/quickstart/hello_world.cpp -lhpx_iostreams
-=======
-        - docker run -v $PWD:/hpx -w /hpx/build ${TARGET_IMAGE_NAME} hpxcxx --exe=hello_world_test_build ../examples/quickstart/hello_world.cpp -g -liostreamsd
->>>>>>> a04945c3
+        - docker run -v $PWD:/hpx -w /hpx/build ${TARGET_IMAGE_NAME} hpxcxx --exe=hello_world_test_build ../examples/quickstart/hello_world.cpp -g -lhpx_iostreamsd
         - docker run -v $PWD:/hpx -w /hpx/build ${TARGET_IMAGE_NAME} ./hello_world_test_build --hpx:bind=none
 
 deployment:

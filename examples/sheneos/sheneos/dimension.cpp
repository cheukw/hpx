//  Copyright (c) 2007-2012 Hartmut Kaiser
//
//  Distributed under the Boost Software License, Version 1.0. (See accompanying
//  file LICENSE_1_0.txt or copy at http://www.boost.org/LICENSE_1_0.txt)

#include <hpx/hpx_fwd.hpp>
#include <hpx/util/portable_binary_iarchive.hpp>
#include <hpx/util/portable_binary_oarchive.hpp>

#include "dimension.hpp"

namespace boost { namespace serialization
{
    ///////////////////////////////////////////////////////////////////////////
    // Implementation of the serialization function.
    template <typename Archive>
    void serialize(Archive& ar, sheneos::dimension& dim, unsigned int const)
    {
        ar & dim.offset_ & dim.count_ & dim.size_;
    }

    ///////////////////////////////////////////////////////////////////////////
    // Explicit instantiation for the correct archive types.
<<<<<<< HEAD
#if HPX_USE_PORTABLE_ARCHIVES != 0
=======
>>>>>>> 3ef933a3
    template HPX_COMPONENT_EXPORT void
    serialize(hpx::util::portable_binary_iarchive&, sheneos::dimension&,
        unsigned int const);
    template HPX_COMPONENT_EXPORT void
    serialize(hpx::util::portable_binary_oarchive&, sheneos::dimension&,
        unsigned int const);
}}
<|MERGE_RESOLUTION|>--- conflicted
+++ resolved
@@ -21,10 +21,6 @@
 
     ///////////////////////////////////////////////////////////////////////////
     // Explicit instantiation for the correct archive types.
-<<<<<<< HEAD
-#if HPX_USE_PORTABLE_ARCHIVES != 0
-=======
->>>>>>> 3ef933a3
     template HPX_COMPONENT_EXPORT void
     serialize(hpx::util::portable_binary_iarchive&, sheneos::dimension&,
         unsigned int const);

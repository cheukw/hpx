--- conflicted
+++ resolved
@@ -17,10 +17,10 @@
 
 #include <cstddef>
 #include <string>
+#include <utility>
 
 #include <hpx/config/warnings_prefix.hpp>
 
-<<<<<<< HEAD
 namespace hpx { namespace lcos {
     /// \cond NOINTERNAL
     namespace detail
@@ -28,11 +28,6 @@
         struct barrier_node;
     }
     /// \endcond
-=======
-#include <utility>
-
-#include <boost/exception_ptr.hpp>
->>>>>>> 4c9c1764
 
     /// The barrier is an implementation performing a barrier over a number of
     /// participating threads. The different threads don't have to be on the
@@ -47,7 +42,6 @@
         /// \endcond
 
     public:
-<<<<<<< HEAD
         /// Creates a barrier, rank is locality id, size is number of localities
         ///
         /// \param base_name The name of the barrier
@@ -114,50 +108,6 @@
         /// \cond NOINTERNAL
         boost::intrusive_ptr<wrapping_type> node_;
         /// \endcond
-=======
-        barrier()
-        {}
-
-        /// Create a client side representation for the existing
-        /// \a server#barrier instance with the given global id \a gid.
-        barrier(naming::id_type gid)
-          : base_type(gid)
-        {}
-
-        barrier(lcos::future<naming::id_type> && f)
-          : base_type(std::move(f))
-        {}
-
-        barrier(lcos::shared_future<naming::id_type> const& f)
-          : base_type(f)
-        {}
-        barrier(lcos::shared_future<naming::id_type> && f)
-          : base_type(std::move(f))
-        {}
-
-        ///////////////////////////////////////////////////////////////////////
-        // exposed functionality of this component
-
-        lcos::future<void> wait_async()
-        {
-            return this->base_type::wait_async(get_id());
-        }
-
-        void wait()
-        {
-            this->lcos::stubs::barrier::wait(get_id());
-        }
-
-        lcos::future<void> set_exception_async(boost::exception_ptr const& e)
-        {
-            return this->base_type::set_exception_async(get_id(), e);
-        }
-
-        void set_exception(boost::exception_ptr const& e)
-        {
-            this->base_type::set_exception(get_id(), e);
-        }
->>>>>>> 4c9c1764
     };
 }}
 

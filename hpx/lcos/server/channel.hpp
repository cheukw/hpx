//  Copyright (c) 2016-2017 Hartmut Kaiser
//
//  Distributed under the Boost Software License, Version 1.0. (See accompanying
//  file LICENSE_1_0.txt or copy at http://www.boost.org/LICENSE_1_0.txt)

#if !defined(HPX_LCOS_SERVER_CHANNEL_JUL_23_731PM)
#define HPX_LCOS_SERVER_CHANNEL_JUL_23_731PM

#include <hpx/config.hpp>
#include <hpx/lcos/base_lco_with_value.hpp>
#include <hpx/lcos/local/channel.hpp>
#include <hpx/runtime/actions/component_action.hpp>
#include <hpx/runtime/components/component_type.hpp>
#include <hpx/runtime/components/server/component_base.hpp>
#include <hpx/traits/get_remote_result.hpp>
#include <hpx/traits/is_component.hpp>
#include <hpx/traits/promise_remote_result.hpp>
#include <hpx/util/detail/pp/cat.hpp>
#include <hpx/util/detail/pp/expand.hpp>
#include <hpx/util/detail/pp/nargs.hpp>
#include <hpx/util/detail/pp/stringize.hpp>

#include <cstddef>
#include <exception>
#include <type_traits>
#include <utility>

#include <boost/preprocessor/cat.hpp>

///////////////////////////////////////////////////////////////////////////////
namespace hpx { namespace lcos { namespace server
{
    ///////////////////////////////////////////////////////////////////////////
    template <typename T, typename RemoteType =
        typename traits::promise_remote_result<T>::type>
    class channel;

    ///////////////////////////////////////////////////////////////////////////
    template <typename T, typename RemoteType>
    class channel
      : public lcos::base_lco_with_value<
            T, RemoteType, traits::detail::component_tag>
      , public components::component_base<channel<T, RemoteType> >
    {
    public:
        typedef lcos::base_lco_with_value<
                T, RemoteType, traits::detail::component_tag
            > base_type_holder;

    private:
        typedef components::component_base<channel> base_type;
        typedef typename std::conditional<
            std::is_void<T>::value, util::unused_type, T
        >::type result_type;

    public:
        channel() {}

        // disambiguate base classes
        using base_type::finalize;
        typedef typename base_type::wrapping_type wrapping_type;

        static components::component_type get_component_type()
        {
            return components::get_component_type<channel>();
        }
        static void set_component_type(components::component_type type)
        {
            components::set_component_type<channel>(type);
        }

        // standard LCO action implementations

        // Push a value to the channel.
        void set_value (RemoteType && result)
        {
            channel_.set(std::move(result));
        }

        // Close the channel
        void set_exception(std::exception_ptr const& /*e*/)
        {
            channel_.close();
        }

        // Retrieve the next value from the channel
        result_type get_value()
        {
            return channel_.get(launch::sync);
        }
        result_type get_value(error_code& ec)
        {
            return channel_.get(launch::sync, ec);
        }

        // Additional functionality exposed by the channel component
        hpx::future<T> get_generation(std::size_t generation)
        {
            return channel_.get(generation);
        }
        HPX_DEFINE_COMPONENT_ACTION(channel, get_generation);

        void set_generation(RemoteType && value, std::size_t generation)
        {
            channel_.set(std::move(value), generation);
        }
        HPX_DEFINE_COMPONENT_ACTION(channel, set_generation);

        void close()
        {
            channel_.close();
        }
        HPX_DEFINE_COMPONENT_ACTION(channel, close);

    private:
        lcos::local::channel<result_type> channel_;
    };
}}}

#define HPX_REGISTER_CHANNEL_DECLARATION(...)                                 \
    HPX_REGISTER_CHANNEL_DECLARATION_(__VA_ARGS__)                            \
/**/
#define HPX_REGISTER_CHANNEL_DECLARATION_(...)                                \
    HPX_PP_EXPAND(HPX_PP_CAT(                                                 \
        HPX_REGISTER_CHANNEL_DECLARATION_, HPX_PP_NARGS(__VA_ARGS__)          \
    )(__VA_ARGS__))                                                           \
/**/

#define HPX_REGISTER_CHANNEL_DECLARATION_1(type)                              \
    HPX_REGISTER_CHANNEL_DECLARATION_2(type, type)                            \
/**/
#define HPX_REGISTER_CHANNEL_DECLARATION_2(type, name)                        \
<<<<<<< HEAD
    typedef ::hpx::lcos::server::channel< type>                               \
        BOOST_PP_CAT(__channel_, BOOST_PP_CAT(type, name));                   \
    HPX_REGISTER_ACTION_DECLARATION(                                          \
        hpx::lcos::server::channel< type>::get_generation_action,             \
        BOOST_PP_CAT(__channel_get_generation_action,                         \
            BOOST_PP_CAT(type, name)));                                       \
    HPX_REGISTER_ACTION_DECLARATION(                                          \
        hpx::lcos::server::channel< type>::set_generation_action,             \
        BOOST_PP_CAT(__channel_set_generation_action,                         \
            BOOST_PP_CAT(type, name)));                                       \
    HPX_REGISTER_ACTION_DECLARATION(                                          \
        hpx::lcos::server::channel< type>::close_action,                      \
        BOOST_PP_CAT(__channel_close_action,                                  \
            BOOST_PP_CAT(type, name)));                                       \
    HPX_REGISTER_BASE_LCO_WITH_VALUE_DECLARATION(                             \
        type, type, name, hpx::traits::detail::component_tag)                 \
=======
    typedef ::hpx::lcos::server::channel<type>                                \
        HPX_PP_CAT(__channel_, HPX_PP_CAT(type, name));                       \
    HPX_REGISTER_ACTION_DECLARATION(                                          \
        hpx::lcos::server::channel<type>::get_generation_action,              \
        HPX_PP_CAT(__channel_get_generation_action,                           \
            HPX_PP_CAT(type, name)));                                         \
    HPX_REGISTER_ACTION_DECLARATION(                                          \
        hpx::lcos::server::channel<type>::set_generation_action,              \
        HPX_PP_CAT(__channel_set_generation_action,                           \
            HPX_PP_CAT(type, name)));                                         \
    HPX_REGISTER_ACTION_DECLARATION(                                          \
        hpx::lcos::server::channel<type>::close_action,                       \
        HPX_PP_CAT(__channel_close_action,                                    \
            HPX_PP_CAT(type, name)))                                          \
>>>>>>> 87193077
/**/

#define HPX_REGISTER_CHANNEL(...)                                             \
    HPX_REGISTER_CHANNEL_(__VA_ARGS__)                                        \
/**/
#define HPX_REGISTER_CHANNEL_(...)                                            \
    HPX_PP_EXPAND(HPX_PP_CAT(                                                 \
        HPX_REGISTER_CHANNEL_, HPX_PP_NARGS(__VA_ARGS__)                      \
    )(__VA_ARGS__))                                                           \
/**/

#define HPX_REGISTER_CHANNEL_1(type)                                          \
    HPX_REGISTER_CHANNEL_2(type, type)                                        \
/**/
#define HPX_REGISTER_CHANNEL_2(type, name)                                    \
<<<<<<< HEAD
    typedef ::hpx::lcos::server::channel< type>                               \
        BOOST_PP_CAT(__channel_, BOOST_PP_CAT(type, name));                   \
    typedef ::hpx::components::component<                                     \
            BOOST_PP_CAT(__channel_, BOOST_PP_CAT(type, name))                \
        > BOOST_PP_CAT(__channel_component_, name);                           \
=======
    typedef ::hpx::lcos::server::channel<type>                                \
        HPX_PP_CAT(__channel_, HPX_PP_CAT(type, name));                       \
    typedef ::hpx::components::managed_component<                             \
            HPX_PP_CAT(__channel_, HPX_PP_CAT(type, name))                    \
        > HPX_PP_CAT(__channel_component_, name);                             \
>>>>>>> 87193077
    HPX_REGISTER_DERIVED_COMPONENT_FACTORY(                                   \
        HPX_PP_CAT(__channel_component_, name),                               \
        HPX_PP_CAT(__channel_component_, name),                               \
        HPX_PP_STRINGIZE(HPX_PP_CAT(__base_lco_with_value_channel_, name)));  \
    HPX_REGISTER_ACTION(                                                      \
<<<<<<< HEAD
        hpx::lcos::server::channel< type>::get_generation_action,             \
        BOOST_PP_CAT(__channel_get_generation_action,                         \
            BOOST_PP_CAT(type, name)));                                       \
    HPX_REGISTER_ACTION(                                                      \
        hpx::lcos::server::channel< type>::set_generation_action,             \
        BOOST_PP_CAT(__channel_set_generation_action,                         \
            BOOST_PP_CAT(type, name)));                                       \
    HPX_REGISTER_ACTION(                                                      \
        hpx::lcos::server::channel< type>::close_action,                      \
        BOOST_PP_CAT(__channel_close_action,                                  \
            BOOST_PP_CAT(type, name)))                                        \
    HPX_REGISTER_BASE_LCO_WITH_VALUE(                                         \
        type, type, name, hpx::traits::detail::component_tag)                 \
=======
        hpx::lcos::server::channel<type>::get_generation_action,              \
        HPX_PP_CAT(__channel_get_generation_action,                           \
            HPX_PP_CAT(type, name)));                                         \
    HPX_REGISTER_ACTION(                                                      \
        hpx::lcos::server::channel<type>::set_generation_action,              \
        HPX_PP_CAT(__channel_set_generation_action,                           \
            HPX_PP_CAT(type, name)));                                         \
    HPX_REGISTER_ACTION(                                                      \
        hpx::lcos::server::channel<type>::close_action,                       \
        HPX_PP_CAT(__channel_close_action,                                    \
            HPX_PP_CAT(type, name)))                                          \
>>>>>>> 87193077
/**/

#endif<|MERGE_RESOLUTION|>--- conflicted
+++ resolved
@@ -130,39 +130,22 @@
     HPX_REGISTER_CHANNEL_DECLARATION_2(type, type)                            \
 /**/
 #define HPX_REGISTER_CHANNEL_DECLARATION_2(type, name)                        \
-<<<<<<< HEAD
     typedef ::hpx::lcos::server::channel< type>                               \
-        BOOST_PP_CAT(__channel_, BOOST_PP_CAT(type, name));                   \
+        HPX_PP_CAT(__channel_, HPX_PP_CAT(type, name));                       \
     HPX_REGISTER_ACTION_DECLARATION(                                          \
         hpx::lcos::server::channel< type>::get_generation_action,             \
-        BOOST_PP_CAT(__channel_get_generation_action,                         \
-            BOOST_PP_CAT(type, name)));                                       \
-    HPX_REGISTER_ACTION_DECLARATION(                                          \
-        hpx::lcos::server::channel< type>::set_generation_action,             \
-        BOOST_PP_CAT(__channel_set_generation_action,                         \
-            BOOST_PP_CAT(type, name)));                                       \
-    HPX_REGISTER_ACTION_DECLARATION(                                          \
-        hpx::lcos::server::channel< type>::close_action,                      \
-        BOOST_PP_CAT(__channel_close_action,                                  \
-            BOOST_PP_CAT(type, name)));                                       \
-    HPX_REGISTER_BASE_LCO_WITH_VALUE_DECLARATION(                             \
-        type, type, name, hpx::traits::detail::component_tag)                 \
-=======
-    typedef ::hpx::lcos::server::channel<type>                                \
-        HPX_PP_CAT(__channel_, HPX_PP_CAT(type, name));                       \
-    HPX_REGISTER_ACTION_DECLARATION(                                          \
-        hpx::lcos::server::channel<type>::get_generation_action,              \
         HPX_PP_CAT(__channel_get_generation_action,                           \
             HPX_PP_CAT(type, name)));                                         \
     HPX_REGISTER_ACTION_DECLARATION(                                          \
-        hpx::lcos::server::channel<type>::set_generation_action,              \
+        hpx::lcos::server::channel< type>::set_generation_action,             \
         HPX_PP_CAT(__channel_set_generation_action,                           \
             HPX_PP_CAT(type, name)));                                         \
     HPX_REGISTER_ACTION_DECLARATION(                                          \
-        hpx::lcos::server::channel<type>::close_action,                       \
+        hpx::lcos::server::channel< type>::close_action,                      \
         HPX_PP_CAT(__channel_close_action,                                    \
             HPX_PP_CAT(type, name)))                                          \
->>>>>>> 87193077
+    HPX_REGISTER_BASE_LCO_WITH_VALUE_DECLARATION(                             \
+        type, type, name, hpx::traits::detail::component_tag)                 \
 /**/
 
 #define HPX_REGISTER_CHANNEL(...)                                             \
@@ -178,51 +161,29 @@
     HPX_REGISTER_CHANNEL_2(type, type)                                        \
 /**/
 #define HPX_REGISTER_CHANNEL_2(type, name)                                    \
-<<<<<<< HEAD
     typedef ::hpx::lcos::server::channel< type>                               \
-        BOOST_PP_CAT(__channel_, BOOST_PP_CAT(type, name));                   \
+        HPX_PP_CAT(__channel_, HPX_PP_CAT(type, name));                       \
     typedef ::hpx::components::component<                                     \
-            BOOST_PP_CAT(__channel_, BOOST_PP_CAT(type, name))                \
-        > BOOST_PP_CAT(__channel_component_, name);                           \
-=======
-    typedef ::hpx::lcos::server::channel<type>                                \
-        HPX_PP_CAT(__channel_, HPX_PP_CAT(type, name));                       \
-    typedef ::hpx::components::managed_component<                             \
             HPX_PP_CAT(__channel_, HPX_PP_CAT(type, name))                    \
         > HPX_PP_CAT(__channel_component_, name);                             \
->>>>>>> 87193077
     HPX_REGISTER_DERIVED_COMPONENT_FACTORY(                                   \
         HPX_PP_CAT(__channel_component_, name),                               \
         HPX_PP_CAT(__channel_component_, name),                               \
         HPX_PP_STRINGIZE(HPX_PP_CAT(__base_lco_with_value_channel_, name)));  \
     HPX_REGISTER_ACTION(                                                      \
-<<<<<<< HEAD
         hpx::lcos::server::channel< type>::get_generation_action,             \
-        BOOST_PP_CAT(__channel_get_generation_action,                         \
-            BOOST_PP_CAT(type, name)));                                       \
-    HPX_REGISTER_ACTION(                                                      \
-        hpx::lcos::server::channel< type>::set_generation_action,             \
-        BOOST_PP_CAT(__channel_set_generation_action,                         \
-            BOOST_PP_CAT(type, name)));                                       \
-    HPX_REGISTER_ACTION(                                                      \
-        hpx::lcos::server::channel< type>::close_action,                      \
-        BOOST_PP_CAT(__channel_close_action,                                  \
-            BOOST_PP_CAT(type, name)))                                        \
-    HPX_REGISTER_BASE_LCO_WITH_VALUE(                                         \
-        type, type, name, hpx::traits::detail::component_tag)                 \
-=======
-        hpx::lcos::server::channel<type>::get_generation_action,              \
         HPX_PP_CAT(__channel_get_generation_action,                           \
             HPX_PP_CAT(type, name)));                                         \
     HPX_REGISTER_ACTION(                                                      \
-        hpx::lcos::server::channel<type>::set_generation_action,              \
+        hpx::lcos::server::channel< type>::set_generation_action,             \
         HPX_PP_CAT(__channel_set_generation_action,                           \
             HPX_PP_CAT(type, name)));                                         \
     HPX_REGISTER_ACTION(                                                      \
-        hpx::lcos::server::channel<type>::close_action,                       \
+        hpx::lcos::server::channel< type>::close_action,                      \
         HPX_PP_CAT(__channel_close_action,                                    \
             HPX_PP_CAT(type, name)))                                          \
->>>>>>> 87193077
+    HPX_REGISTER_BASE_LCO_WITH_VALUE(                                         \
+        type, type, name, hpx::traits::detail::component_tag)                 \
 /**/
 
 #endif
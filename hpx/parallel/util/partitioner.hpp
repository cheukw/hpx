//  Copyright (c) 2007-2014 Hartmut Kaiser
//
//  Distributed under the Boost Software License, Version 1.0. (See accompanying
//  file LICENSE_1_0.txt or copy at http://www.boost.org/LICENSE_1_0.txt)

#if !defined(HPX_PARALLEL_UTIL_PARTITIONER_MAY_27_2014_1040PM)
#define HPX_PARALLEL_UTIL_PARTITIONER_MAY_27_2014_1040PM

#include <hpx/hpx_fwd.hpp>
#include <hpx/async.hpp>
#include <hpx/exception_list.hpp>
#include <hpx/lcos/wait_all.hpp>
#include <hpx/lcos/local/dataflow.hpp>
#include <hpx/util/bind.hpp>
#include <hpx/parallel/execution_policy.hpp>
#include <hpx/parallel/util/detail/chunk_size.hpp>
#include <hpx/parallel/util/detail/handle_local_exceptions.hpp>
#include <hpx/parallel/traits/extract_partitioner.hpp>
#include <hpx/util/decay.hpp>

///////////////////////////////////////////////////////////////////////////////
namespace hpx { namespace parallel { namespace util
{
    ///////////////////////////////////////////////////////////////////////////
    namespace detail
    {
        ///////////////////////////////////////////////////////////////////////
        // The static partitioner simply spawns one chunk of iterations for
        // each available core.
        template <typename ExPolicy, typename R, typename Result = void>
        struct static_partitioner
        {
            template <typename FwdIter, typename F1, typename F2>
            static R call(ExPolicy const& policy, FwdIter first,
                std::size_t count, F1 && f1, F2 && f2, std::size_t chunk_size)
            {
                std::vector<hpx::future<Result> > workitems;
                std::list<boost::exception_ptr> errors;

                try {
                    // estimate a chunk size based on number of cores used
                    chunk_size = get_static_chunk_size(policy, workitems, f1,
                        first, count, chunk_size);

                    // schedule every chunk on a separate thread
                    workitems.reserve(count / chunk_size + 1);

                    threads::executor exec = policy.get_executor();
                    while (count > chunk_size)
                    {
                        if (exec)
                        {
                            workitems.push_back(hpx::async(exec, f1, first,
                                chunk_size));
                        }
                        else
                        {
                            workitems.push_back(hpx::async(hpx::launch::fork, f1,
                                first, chunk_size));
                        }
                        count -= chunk_size;
                        std::advance(first, chunk_size);
                    }

                    // execute last chunk directly
                    if (count != 0)
                    {
                        workitems.push_back(hpx::async(hpx::launch::sync,
                            std::forward<F1>(f1), first, count));
                        std::advance(first, count);
                    }
                }
                catch (...) {
                    detail::handle_local_exceptions<ExPolicy>::call(
                        boost::current_exception(), errors);
                }

                // wait for all tasks to finish
                hpx::wait_all(workitems);
                detail::handle_local_exceptions<ExPolicy>::call(
                    workitems, errors);

                return f2(std::move(workitems));
            }

            template <typename FwdIter, typename F1, typename F2, typename Data>
            static R call_with_data(ExPolicy const& policy, FwdIter first,
                std::size_t count, F1 && f1, F2 && f2, std::size_t chunk_size,
                Data && data)
            {
                typename hpx::util::decay<Data>::type::const_iterator data_it = boost::begin(data);

                std::vector<hpx::future<Result> > workitems;
                std::list<boost::exception_ptr> errors;

                try {
                    
                    workitems.reserve(count / chunk_size + 1);

                    threads::executor exec = policy.get_executor();
                    while (count > chunk_size)
                    {
                        if (exec)
                        {
                            workitems.push_back(hpx::async(exec, f1, *data_it,
                                first, chunk_size));
                            ++data_it;
                        }
                        else
                        {
                            workitems.push_back(hpx::async(hpx::launch::fork, f1,
                                *data_it, first, chunk_size));
                            ++data_it;
                        }
                        count -= chunk_size;
                        std::advance(first, chunk_size);
                    }

                    // execute last chunk directly
                    if (count != 0)
                    {
                        workitems.push_back(hpx::async(hpx::launch::sync,
                            std::forward<F1>(f1), *data_it++,
                            first, count));
                        std::advance(first, count);
                    }
                }
                catch (...) {
                    detail::handle_local_exceptions<ExPolicy>::call(
                        boost::current_exception(), errors);
                }

                // wait for all tasks to finish
                hpx::wait_all(workitems);
                detail::handle_local_exceptions<ExPolicy>::call(
                    workitems, errors);

                return f2(std::move(workitems));
            }

            template <typename FwdIter, typename F1, typename F2>
            static R call_with_index(ExPolicy const& policy, FwdIter first,
                std::size_t count, F1 && f1, F2 && f2, std::size_t chunk_size)
            {
                std::vector<hpx::future<Result> > workitems;
                std::list<boost::exception_ptr> errors;

                try {
                    // estimate a chunk size based on number of cores used
                    std::size_t base_idx = 0;
                    chunk_size = get_static_chunk_size_idx(policy, workitems,
                        f1, base_idx, first, count, chunk_size);

                    // schedule every chunk on a separate thread
                    workitems.reserve(count / chunk_size + 1);

                    threads::executor exec = policy.get_executor();
                    while (count > chunk_size)
                    {
                        if (exec)
                        {
                            workitems.push_back(hpx::async(exec, f1, base_idx,
                                first, chunk_size));
                        }
                        else
                        {
                            workitems.push_back(hpx::async(hpx::launch::fork,
                                f1, base_idx, first, chunk_size));
                        }
                        count -= chunk_size;
                        std::advance(first, chunk_size);
                        base_idx += chunk_size;
                    }

                    // execute last chunk directly
                    if (count != 0)
                    {
                        workitems.push_back(hpx::async(hpx::launch::sync,
                            std::forward<F1>(f1), base_idx, first, count));
                        std::advance(first, count);
                    }
                }
                catch (...) {
                    detail::handle_local_exceptions<ExPolicy>::call(
                        boost::current_exception(), errors);
                }

                // wait for all tasks to finish
                hpx::wait_all(workitems);
                detail::handle_local_exceptions<ExPolicy>::call(
                    workitems, errors);

                return f2(std::move(workitems));
            }
        };

<<<<<<< HEAD
        template <typename R, typename Result>
        struct static_partitioner<parallel_task_execution_policy, R, Result>
        {
=======
            template <typename FwdIter, typename F1, typename F2, typename Data>
            static R call_with_data(ExPolicy const& policy, FwdIter first,
                std::size_t count, F1 && f1, F2 && f2, std::size_t chunk_size,
                Data && data)
            {
                typename hpx::util::decay<Data>::type::const_iterator data_it = boost::begin(data);

                std::vector<hpx::future<Result> > workitems;
                std::list<boost::exception_ptr> errors;

                try {
                    
                    workitems.reserve(count / chunk_size + 1);

                    threads::executor exec = policy.get_executor();
                    while (count > chunk_size)
                    {
                        if (exec)
                        {
                            workitems.push_back(hpx::async(exec, f1, *data_it,
                                first, chunk_size));
                            ++data_it;
                        }
                        else
                        {
                            workitems.push_back(hpx::async(hpx::launch::fork, f1,
                                *data_it, first, chunk_size));
                            ++data_it;
                        }
                        count -= chunk_size;
                        std::advance(first, chunk_size);
                    }

                    // execute last chunk directly
                    if (count != 0)
                    {
                        workitems.push_back(hpx::async(hpx::launch::sync,
                            std::forward<F1>(f1), *data_it++,
                            first, count));
                        std::advance(first, count);
                    }
                }
                catch (...) {
                    detail::handle_local_exceptions<ExPolicy>::call(
                        boost::current_exception(), errors);
                }

                // wait for all tasks to finish
                hpx::wait_all(workitems);
                detail::handle_local_exceptions<ExPolicy>::call(
                    workitems, errors);

                return f2(std::move(workitems));
            }

>>>>>>> c6eb8cef
            template <typename FwdIter, typename F1, typename F2>
            static hpx::future<R> call(parallel_task_execution_policy const& policy,
                FwdIter first, std::size_t count, F1 && f1, F2 && f2,
                std::size_t chunk_size)
            {
                std::vector<hpx::future<Result> > workitems;
                std::list<boost::exception_ptr> errors;

                try {
                    // estimate a chunk size based on number of cores used
                    chunk_size = get_static_chunk_size(policy, workitems, f1,
                        first, count, chunk_size);

                    // schedule every chunk on a separate thread
                    workitems.reserve(count / chunk_size + 1);

                    threads::executor exec = policy.get_executor();
                    while (count > chunk_size)
                    {
                        if (exec)
                        {
                            workitems.push_back(hpx::async(exec, f1, first,
                                chunk_size));
                        }
                        else
                        {
                            workitems.push_back(hpx::async(hpx::launch::fork,
                                f1, first, chunk_size));
                        }
                        count -= chunk_size;
                        std::advance(first, chunk_size);
                    }

                    // add last chunk
                    if (count != 0)
                    {
                        if (exec)
                        {
                            workitems.push_back(hpx::async(exec, f1, first, count));
                        }
                        else
                        {
                            workitems.push_back(hpx::async(hpx::launch::fork,
                                f1, first, count));
                        }
                        std::advance(first, count);
                    }
                }
                catch (std::bad_alloc const&) {
                    return hpx::make_exceptional_future<R>(
                        boost::current_exception());
                }
                catch (...) {
                    errors.push_back(boost::current_exception());
                }

                // wait for all tasks to finish
                return hpx::lcos::local::dataflow(
                    [f2, errors](std::vector<hpx::future<Result> > && r) mutable -> R
                    {
                        detail::handle_local_exceptions<
                                parallel_task_execution_policy
                            >::call(r, errors);
                        return f2(std::move(r));
                    },
                    std::move(workitems));
            }

            template <typename FwdIter, typename F1, typename F2,
                typename Data>
            static hpx::future<R> call_with_data(
                task_execution_policy const& policy,
                FwdIter first, std::size_t count, F1 && f1, F2 && f2,
                std::size_t chunk_size, Data && data)
            {
                typename hpx::util::decay<Data>::type::const_iterator data_it = boost::begin(data);

                std::vector<hpx::future<Result> > workitems;
                std::list<boost::exception_ptr> errors;

                try {
                    // schedule every chunk on a separate thread
                    workitems.reserve(count / chunk_size + 1);

                    threads::executor exec = policy.get_executor();
                    while (count > chunk_size)
                    {
                        if (exec)
                        {
                            workitems.push_back(hpx::async(exec, f1, *data_it++,
                                first, chunk_size));
                        }
                        else
                        {
                            workitems.push_back(hpx::async(hpx::launch::fork,
                                f1, *data_it++, first, chunk_size));
                        }
                        count -= chunk_size;
                        std::advance(first, chunk_size);
                    }

                    // add last chunk
                    if (count != 0)
                    {
                        if (exec)
                        {
                            workitems.push_back(hpx::async(exec, f1,
                                *data_it++, first, count));
                        }
                        else
                        {
                            workitems.push_back(hpx::async(hpx::launch::fork,
                                f1, *data_it++, first, count));
                        }
                        std::advance(first, count);
                    }
                }
                catch (std::bad_alloc const&) {
                    return hpx::make_error_future<R>(
                        boost::current_exception());
                }
                catch (...) {
                    errors.push_back(boost::current_exception());
                }

                // wait for all tasks to finish
                return hpx::lcos::local::dataflow(
                    [f2, errors](std::vector<hpx::future<Result> > && r) mutable
                    {
                        detail::handle_local_exceptions<task_execution_policy>
                            ::call(r, errors);
                        return f2(std::move(r));
                    },
                    std::move(workitems));
            }

            template <typename FwdIter, typename F1, typename F2,
                typename Data>
            static hpx::future<R> call_with_data(
                task_execution_policy const& policy,
                FwdIter first, std::size_t count, F1 && f1, F2 && f2,
                std::size_t chunk_size, Data && data)
            {
                typename hpx::util::decay<Data>::type::const_iterator data_it = boost::begin(data);

                std::vector<hpx::future<Result> > workitems;
                std::list<boost::exception_ptr> errors;

                try {
                    // schedule every chunk on a separate thread
                    workitems.reserve(count / chunk_size + 1);

                    threads::executor exec = policy.get_executor();
                    while (count > chunk_size)
                    {
                        if (exec)
                        {
                            workitems.push_back(hpx::async(exec, f1, *data_it++,
                                first, chunk_size));
                        }
                        else
                        {
                            workitems.push_back(hpx::async(hpx::launch::fork,
                                f1, *data_it++, first, chunk_size));
                        }
                        count -= chunk_size;
                        std::advance(first, chunk_size);
                    }

                    // add last chunk
                    if (count != 0)
                    {
                        if (exec)
                        {
                            workitems.push_back(hpx::async(exec, f1,
                                *data_it++, first, count));
                        }
                        else
                        {
                            workitems.push_back(hpx::async(hpx::launch::fork,
                                f1, *data_it++, first, count));
                        }
                        std::advance(first, count);
                    }
                }
                catch (std::bad_alloc const&) {
                    return hpx::make_error_future<R>(
                        boost::current_exception());
                }
                catch (...) {
                    errors.push_back(boost::current_exception());
                }

                // wait for all tasks to finish
                return hpx::lcos::local::dataflow(
                    [f2, errors](std::vector<hpx::future<Result> > && r) mutable
                    {
                        detail::handle_local_exceptions<task_execution_policy>
                            ::call(r, errors);
                        return f2(std::move(r));
                    },
                    std::move(workitems));
            }

            template <typename FwdIter, typename F1, typename F2>
            static hpx::future<R> call_with_index(
                parallel_task_execution_policy const& policy,
                FwdIter first, std::size_t count, F1 && f1, F2 && f2,
                std::size_t chunk_size)
            {
                std::vector<hpx::future<Result> > workitems;
                std::list<boost::exception_ptr> errors;

                try {
                    // estimate a chunk size based on number of cores used
                    std::size_t base_idx = 0;
                    chunk_size = get_static_chunk_size_idx(policy, workitems,
                        f1, base_idx, first, count, chunk_size);

                    // schedule every chunk on a separate thread
                    workitems.reserve(count / chunk_size + 1);

                    threads::executor exec = policy.get_executor();
                    while (count > chunk_size)
                    {
                        if (exec)
                        {
                            workitems.push_back(hpx::async(exec, f1, base_idx,
                                first, chunk_size));
                        }
                        else
                        {
                            workitems.push_back(hpx::async(hpx::launch::fork,
                                f1, base_idx, first, chunk_size));
                        }
                        count -= chunk_size;
                        std::advance(first, chunk_size);
                        base_idx += chunk_size;
                    }

                    // add last chunk
                    if (count != 0)
                    {
                        if (exec)
                        {
                            workitems.push_back(hpx::async(exec, f1, base_idx,
                                first, count));
                        }
                        else
                        {
                            workitems.push_back(hpx::async(hpx::launch::fork,
                                f1, base_idx, first, count));
                        }
                        std::advance(first, count);
                    }
                }
                catch (std::bad_alloc const&) {
                    return hpx::make_exceptional_future<R>(
                        boost::current_exception());
                }
                catch (...) {
                    errors.push_back(boost::current_exception());
                }

                // wait for all tasks to finish
                return hpx::lcos::local::dataflow(
                    [f2, errors](std::vector<hpx::future<Result> > && r) mutable -> R
                    {
                        detail::handle_local_exceptions<
                                parallel_task_execution_policy
                            >::call(r, errors);
                        return f2(std::move(r));
                    },
                    std::move(workitems));
            }
        };

        ///////////////////////////////////////////////////////////////////////
        // ExPolicy: execution policy
        // R:        overall result type
        // Result:   intermediate result type of first step
        // PartTag:  select appropriate partitioner
        template <typename ExPolicy, typename R, typename Result, typename PartTag>
        struct partitioner;

        ///////////////////////////////////////////////////////////////////////
        template <typename ExPolicy, typename R, typename Result>
        struct partitioner<ExPolicy, R, Result,
            parallel::traits::static_partitioner_tag>
        {
            template <typename FwdIter, typename F1, typename F2>
            static R call(ExPolicy const& policy, FwdIter first,
                std::size_t count, F1 && f1, F2 && f2)
            {
                return static_partitioner<ExPolicy, R, Result>::call(
                    policy, first, count,
                    std::forward<F1>(f1), std::forward<F2>(f2), 0);
            }

            template <typename FwdIter, typename F1, typename F2,
                typename Data>
            static R call_with_data(ExPolicy const& policy, FwdIter first,
                std::size_t count, F1 && f1, F2 && f2, std::size_t chunk_size,
                Data && data)
            {
                return static_partitioner<ExPolicy, R, Result>::call_with_data(
                    policy, first, count,
                    std::forward<F1>(f1), std::forward<F2>(f2), chunk_size,
                    std::forward<Data>(data));
            }

            template <typename FwdIter, typename F1, typename F2>
            static R call_with_index(ExPolicy const& policy, FwdIter first,
                std::size_t count, F1 && f1, F2 && f2)
            {
                return static_partitioner<ExPolicy, R, Result>::call_with_index(
                    policy, first, count,
                    std::forward<F1>(f1), std::forward<F2>(f2), 0);
            }
        };

        template <typename R, typename Result>
        struct partitioner<parallel_task_execution_policy, R, Result,
            parallel::traits::static_partitioner_tag>
        {
            template <typename FwdIter, typename F1, typename F2>
            static hpx::future<R> call(parallel_task_execution_policy const& policy,
                FwdIter first, std::size_t count, F1 && f1, F2 && f2)
            {
                return static_partitioner<
                        parallel_task_execution_policy, R, Result
                    >::call(policy, first, count,
                        std::forward<F1>(f1), std::forward<F2>(f2), 0);
            }

            template <typename FwdIter, typename F1, typename F2, 
                typename Data>
            static hpx::future<R> call_with_data(
                task_execution_policy const& policy,
                FwdIter first, std::size_t count, F1 && f1, F2 && f2,
                std::size_t chunk_size, Data && data)
            {
                return static_partitioner<
                    task_execution_policy, R, Result
                >::call_with_data(policy, first, count,
                    std::forward<F1>(f1), std::forward<F2>(f2),
                    chunk_size, std::forward<Data>(data));
            }

            template <typename FwdIter, typename F1, typename F2>
            static hpx::future<R> call_with_index(
                parallel_task_execution_policy const& policy,
                FwdIter first, std::size_t count, F1 && f1, F2 && f2)
            {
                return static_partitioner<
                        parallel_task_execution_policy, R, Result
                    >::call_with_index(policy, first, count,
                        std::forward<F1>(f1), std::forward<F2>(f2), 0);
            }
        };

        ///////////////////////////////////////////////////////////////////////
        template <typename ExPolicy, typename R, typename Result>
        struct partitioner<ExPolicy, R, Result,
                parallel::traits::default_partitioner_tag>
          : partitioner<ExPolicy, R, Result,
                parallel::traits::static_partitioner_tag>
        {};
    }

    ///////////////////////////////////////////////////////////////////////////
    template <typename ExPolicy, typename Iter, typename R = void,
        typename Result = R,
        typename PartTag = typename parallel::traits::extract_partitioner<
            typename hpx::util::decay<ExPolicy>::type, Iter
        >::type>
    struct partitioner
      : detail::partitioner<
            typename hpx::util::decay<ExPolicy>::type, R, Result, PartTag>
    {};
}}}

#endif<|MERGE_RESOLUTION|>--- conflicted
+++ resolved
@@ -194,11 +194,9 @@
             }
         };
 
-<<<<<<< HEAD
         template <typename R, typename Result>
         struct static_partitioner<parallel_task_execution_policy, R, Result>
         {
-=======
             template <typename FwdIter, typename F1, typename F2, typename Data>
             static R call_with_data(ExPolicy const& policy, FwdIter first,
                 std::size_t count, F1 && f1, F2 && f2, std::size_t chunk_size,
@@ -254,7 +252,6 @@
                 return f2(std::move(workitems));
             }
 
->>>>>>> c6eb8cef
             template <typename FwdIter, typename F1, typename F2>
             static hpx::future<R> call(parallel_task_execution_policy const& policy,
                 FwdIter first, std::size_t count, F1 && f1, F2 && f2,

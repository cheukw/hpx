#ifndef PORTABLE_BINARY_IARCHIVE_HPP
#define PORTABLE_BINARY_IARCHIVE_HPP

#include <boost/version.hpp>
#include <hpx/config.hpp>

#if !defined(HPX_USE_PORTABLE_ARCHIVES) || HPX_USE_PORTABLE_ARCHIVES == 0
#include <boost/archive/binary_iarchive.hpp>

namespace hox { namespace util
{
    typedef boost::archive::binary_iarchive portable_binary_iarchive;
}}

#else

// MS compatible compilers support #pragma once
#if defined(_MSC_VER) && (_MSC_VER >= 1020)
# pragma once
#endif

#if defined(_MSC_VER)
#pragma warning( push )
#pragma warning( disable : 4244 )
#endif

/////////1/////////2/////////3/////////4/////////5/////////6/////////7/////////8
// portable_binary_iarchive.hpp

// (C) Copyright 2002-7 Robert Ramey - http://www.rrsd.com .
// Use, modification and distribution is subject to the Boost Software
// License, Version 1.0. (See accompanying file LICENSE_1_0.txt or copy at
// http://www.boost.org/LICENSE_1_0.txt)

//  See http://www.boost.org for updates, documentation, and revision history.

#include <istream>
#include <boost/serialization/string.hpp>
#include <boost/archive/archive_exception.hpp>

#if !defined(BOOST_WINDOWS)
  #pragma GCC visibility push(default)
#endif

#include <boost/archive/basic_binary_iprimitive.hpp>

#if !defined(BOOST_WINDOWS)
  #pragma GCC visibility pop
#endif

#include <boost/archive/detail/common_iarchive.hpp>
#include <boost/archive/shared_ptr_helper.hpp>
#include <boost/archive/detail/register_archive.hpp>
#if BOOST_VERSION >= 104400
#include <boost/serialization/item_version_type.hpp>
#endif

#include <hpx/config.hpp>
#include <hpx/util/portable_binary_archive.hpp>

namespace hpx { namespace util
{

/////////1/////////2/////////3/////////4/////////5/////////6/////////7/////////8
// exception to be thrown if integer read from archive doesn't fit
// variable being loaded
class HPX_ALWAYS_EXPORT portable_binary_iarchive_exception :
    public virtual boost::archive::archive_exception
{
public:
    enum exception_code {
        incompatible_integer_size
    };
    portable_binary_iarchive_exception(exception_code c = incompatible_integer_size )
      : boost::archive::archive_exception(static_cast<boost::archive::archive_exception::exception_code>(c))
    {}
    virtual const char *what() const throw()
    {
        const char *msg = "programmer error";
        switch(code){
        case incompatible_integer_size:
            msg = "integer cannot be represented";
        default:
            boost::archive::archive_exception::what();
        }
        return msg;
    }
};

/////////1/////////2/////////3/////////4/////////5/////////6/////////7/////////8
// "Portable" input binary archive.  It addresses integer size and endianness so
// that binary archives can be passed across systems. Note:floating point types
// not addressed here
<<<<<<< HEAD
class HPX_ALWAYS_EXPORT portable_binary_iarchive :
=======
#if defined(BOOST_MSVC)
#define HPX_SERIALIZATION_EXPORT
#else
#define HPX_SERIALIZATION_EXPORT HPX_ALWAYS_EXPORT
#endif

class HPX_SERIALIZATION_EXPORT portable_binary_iarchive :
>>>>>>> 751812a1
    public boost::archive::basic_binary_iprimitive<
        portable_binary_iarchive,
        std::istream::char_type,
        std::istream::traits_type
    >,
    public boost::archive::detail::common_iarchive<
        portable_binary_iarchive
    >,
    public boost::archive::detail::shared_ptr_helper
{
    typedef boost::archive::basic_binary_iprimitive<
        portable_binary_iarchive,
        std::istream::char_type,
        std::istream::traits_type
    > primitive_base_t;
    typedef boost::archive::detail::common_iarchive<
        portable_binary_iarchive
    > archive_base_t;
#ifndef BOOST_NO_MEMBER_TEMPLATE_FRIENDS
public:
#else
    friend archive_base_t;
    friend primitive_base_t; // since with override load below
    friend class boost::archive::detail::interface_iarchive<
        portable_binary_iarchive
    >;
    friend class boost::archive::load_access;
protected:
#endif
    unsigned int m_flags;
    HPX_ALWAYS_EXPORT void
    load_impl(boost::intmax_t & l, char maxsize);

    // default fall through for any types not specified here
#ifdef __GNUG__
#if defined(HPX_GCC_DIAGNOSTIC_PRAGMA_CONTEXTS)
#pragma GCC diagnostic push
#endif
#pragma GCC diagnostic ignored "-Wsign-conversion"
#endif
    template<class T>
    void load(T & t) {
        boost::intmax_t l = 0;
        load_impl(l, sizeof(T));
        // use cast to avoid compile time warning
        t = static_cast<T>(l);
    }
#ifdef __GNUG__
#if defined(HPX_GCC_DIAGNOSTIC_PRAGMA_CONTEXTS)
#pragma GCC diagnostic pop
#endif
#endif
    void load(std::string & t) {
        this->primitive_base_t::load(t);
    }
#if BOOST_VERSION >= 104400
    void load(boost::archive::class_id_type & t) {
        boost::intmax_t l = 0;
        load_impl(l, sizeof(boost::int16_t));
        t = boost::archive::class_id_type(std::size_t(l));
    }
    void load(boost::archive::object_id_type & t) {
        boost::intmax_t l = 0;
        load_impl(l, sizeof(boost::uint32_t));
        t = boost::archive::object_id_type(static_cast<unsigned int>(l));
    }
    void load(boost::archive::tracking_type & t) {
        bool l = false;
        this->primitive_base_t::load(l);
        t = boost::archive::tracking_type(l);
    }
    void load(boost::archive::version_type & t) {
        boost::intmax_t l = 0;
        load_impl(l, sizeof(boost::uint32_t));
        t = boost::archive::version_type(static_cast<unsigned int>(l));
    }
    void load(boost::archive::library_version_type & t) {
        boost::intmax_t l = 0;
        load_impl(l, sizeof(boost::uint16_t));
        t = boost::archive::library_version_type(static_cast<unsigned int>(l));
    }
    void load(boost::serialization::item_version_type & t) {
        boost::intmax_t l = 0;
        load_impl(l, sizeof(boost::intmax_t));
        t = boost::serialization::item_version_type(static_cast<unsigned int>(l));
    }
#endif
#ifndef BOOST_NO_STD_WSTRING
    void load(std::wstring & t) {
        this->primitive_base_t::load(t);
    }
#endif
    void load(float & t) {
        this->primitive_base_t::load(t);
        // floats not supported
        //BOOST_STATIC_ASSERT(false);
    }
    void load(double & t) {
        this->primitive_base_t::load(t);
        // doubles not supported
        //BOOST_STATIC_ASSERT(false);
    }
    void load(char & t) {
        this->primitive_base_t::load(t);
    }
    void load(unsigned char & t) {
        this->primitive_base_t::load(t);
    }

    // intermediate level to support override of operators
    // for templates in the absence of partial function
    // template ordering
    typedef boost::archive::detail::common_iarchive<portable_binary_iarchive>
        detail_common_iarchive;

    template <class T>
    void load_override(T & t, BOOST_PFTO int) {
        this->detail_common_iarchive::load_override(t, 0);
    }

    HPX_ALWAYS_EXPORT void
    load_override(boost::archive::class_name_type & t, int);

    // binary files don't include the optional information
    void load_override(boost::archive::class_id_optional_type&, int) {}

    HPX_ALWAYS_EXPORT void
    init(unsigned int flags);

public:
    portable_binary_iarchive(std::istream & is, unsigned flags = 0)
      : primitive_base_t(
            *is.rdbuf(),
            0 != (flags & boost::archive::no_codecvt)
        ),
        archive_base_t(flags),
        m_flags(0)
    {
        init(flags);
    }

    portable_binary_iarchive(
            std::basic_streambuf<
                std::istream::char_type,
                std::istream::traits_type
            > & bsb,
            unsigned int flags)
      : primitive_base_t(
            bsb,
            0 != (flags & boost::archive::no_codecvt)
        ),
        archive_base_t(flags),
        m_flags(0)
    {
        init(flags);
    }
};

#undef HPX_SERIALIZATION_EXPORT
}}

// required by export in boost version > 1.34
#ifdef BOOST_SERIALIZATION_REGISTER_ARCHIVE
    BOOST_SERIALIZATION_REGISTER_ARCHIVE(hpx::util::portable_binary_iarchive)
#endif
#ifdef BOOST_SERIALIZATION_USE_ARRAY_OPTIMIZATION
    BOOST_SERIALIZATION_USE_ARRAY_OPTIMIZATION(hpx::util::portable_binary_iarchive)
#endif

#if defined(_MSC_VER)
#pragma warning( pop )
#endif

#endif // HPX_USE_PORTABLE_ARCHIVES == 0
#endif // PORTABLE_BINARY_IARCHIVE_HPP<|MERGE_RESOLUTION|>--- conflicted
+++ resolved
@@ -91,9 +91,6 @@
 // "Portable" input binary archive.  It addresses integer size and endianness so
 // that binary archives can be passed across systems. Note:floating point types
 // not addressed here
-<<<<<<< HEAD
-class HPX_ALWAYS_EXPORT portable_binary_iarchive :
-=======
 #if defined(BOOST_MSVC)
 #define HPX_SERIALIZATION_EXPORT
 #else
@@ -101,7 +98,6 @@
 #endif
 
 class HPX_SERIALIZATION_EXPORT portable_binary_iarchive :
->>>>>>> 751812a1
     public boost::archive::basic_binary_iprimitive<
         portable_binary_iarchive,
         std::istream::char_type,

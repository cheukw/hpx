--- conflicted
+++ resolved
@@ -95,12 +95,6 @@
             virtual naming::gid_type get_parcel_id() const = 0;
             virtual void set_parcel_id(naming::gid_type const& id) = 0;
 
-<<<<<<< HEAD
-            virtual bool may_require_id_splitting() const = 0;
-=======
-            virtual std::size_t get_type_size(int flags) const = 0;
->>>>>>> 9b300fae
-
             virtual bool does_termination_detection() const = 0;
 
             virtual void wait_for_futures() = 0;
@@ -317,17 +311,6 @@
             void set_parcel_id(naming::gid_type const& id)
             {
                 data_.parcel_id_ = id;
-            }
-
-<<<<<<< HEAD
-            bool may_require_id_splitting() const
-            {
-                return this->get_action()->may_require_id_splitting();
-=======
-            std::size_t get_type_size(int flags) const
-            {
-                return sizeof(parcel_buffer) + this->get_action()->get_type_size(flags);
->>>>>>> 9b300fae
             }
 
             bool does_termination_detection() const
@@ -710,17 +693,6 @@
             return data_->get_message_handler(ph, loc, *this);
         }
 
-<<<<<<< HEAD
-        bool may_require_id_splitting() const
-        {
-            return data_->may_require_id_splitting();
-=======
-        std::size_t get_type_size(int flags) const
-        {
-            return data_->get_type_size(flags);
->>>>>>> 9b300fae
-        }
-
         bool does_termination_detection() const
         {
             return data_->does_termination_detection();

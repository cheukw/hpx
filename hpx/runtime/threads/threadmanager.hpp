--- conflicted
+++ resolved
@@ -476,13 +476,8 @@
         virtual mask_cref_type get_used_processing_units() const = 0;
 
         // Return the executor associated with th egiven thread
-<<<<<<< HEAD
-        virtual executor get_executor(thread_id_type const& id,
-            error_code& ec) const = 0;
-=======
         virtual executors::generic_thread_pool_executor
             get_executor(thread_id_type const& id, error_code& ec) const = 0;
->>>>>>> d0f8bbd5
 
         ///////////////////////////////////////////////////////////////////////
         virtual std::size_t get_worker_thread_num(bool* numa_sensitive = 0) = 0;

//  Copyright (c) 2007-2013 Hartmut Kaiser
//
//  Distributed under the Boost Software License, Version 1.0. (See accompanying
//  file LICENSE_1_0.txt or copy at http://www.boost.org/LICENSE_1_0.txt)

#if !defined(HPX_RUNTIME_THREADS_DETAIL_SET_THREAD_STATE_JAN_13_2013_0518PM)
#define HPX_RUNTIME_THREADS_DETAIL_SET_THREAD_STATE_JAN_13_2013_0518PM

#include <hpx/hpx_fwd.hpp>
#include <hpx/exception.hpp>
#include <hpx/runtime/threads/thread_data.hpp>
#include <hpx/runtime/threads/thread_helpers.hpp>
#include <hpx/runtime/threads/detail/create_work.hpp>
#include <hpx/runtime/threads/detail/create_thread.hpp>
#include <hpx/util/date_time_chrono.hpp>
#include <hpx/util/io_service_pool.hpp>
#include <hpx/util/logging.hpp>
#include <hpx/util/coroutine/coroutine.hpp>

#include <boost/asio/basic_deadline_timer.hpp>

namespace hpx { namespace threads { namespace detail
{
    ///////////////////////////////////////////////////////////////////////////
    inline thread_state set_thread_state(
        thread_id_type const& id, thread_state_enum new_state,
        thread_state_ex_enum new_state_ex, thread_priority priority,
        std::size_t thread_num = std::size_t(-1), error_code& ec = throws);

    ///////////////////////////////////////////////////////////////////////////
    inline thread_state_enum set_active_state(
        thread_id_type const& thrd, thread_state_enum newstate,
        thread_state_ex_enum newstate_ex, thread_priority priority,
        thread_state previous_state)
    {
        if (HPX_UNLIKELY(!thrd)) {
            HPX_THROW_EXCEPTION(null_thread_id,
                "threads::detail::set_active_state",
                "NULL thread id encountered");
            return terminated;
        }

        // make sure that the thread has not been suspended and set active again
        // in the mean time
        thread_state current_state = thrd->get_state();

        if (thread_state_enum(current_state) == thread_state_enum(previous_state) &&
            current_state != previous_state)
        {
            LTM_(warning)
                << "set_active_state: thread is still active, however "
                      "it was non-active since the original set_state "
                      "request was issued, aborting state change, thread("
                << thrd.get() << "), description("
                << thrd->get_description() << "), new state("
                << get_thread_state_name(newstate) << ")";
            return terminated;
        }

        // just retry, set_state will create new thread if target is still active
        error_code ec(lightweight);      // do not throw
        detail::set_thread_state(thrd, newstate, newstate_ex, priority, std::size_t(-1), ec);
        return terminated;
    }

    ///////////////////////////////////////////////////////////////////////////
    inline thread_state set_thread_state(
        thread_id_type const& thrd, thread_state_enum new_state,
        thread_state_ex_enum new_state_ex, thread_priority priority,
        std::size_t thread_num, error_code& ec)
    {
        if (HPX_UNLIKELY(!thrd)) {
            HPX_THROWS_IF(ec, null_thread_id, "threads::detail::set_thread_state",
                "NULL thread id encountered");
            return thread_state(unknown);
        }

        // set_state can't be used to force a thread into active state
        if (new_state == threads::active) {
            hpx::util::osstream strm;
            strm << "invalid new state: " << get_thread_state_name(new_state);
            HPX_THROWS_IF(ec, bad_parameter, "threads::detail::set_thread_state",
                hpx::util::osstream_get_string(strm));
            return thread_state(unknown);
        }

        // we know that the id is actually the pointer to the thread
        if (!thrd) {
            if (&ec != &throws)
                ec = make_success_code();
            return thread_state(terminated);     // this thread has already been terminated
        }

        thread_state previous_state;
        do {
            // action depends on the current state
            previous_state = thrd->get_state();
            thread_state_enum previous_state_val = previous_state;

            // nothing to do here if the state doesn't change
            if (new_state == previous_state_val) {
                LTM_(warning)
                    << "set_thread_state: old thread state is the same as new "
                       "thread state, aborting state change, thread("
                    << thrd.get() << "), description("
                    << thrd->get_description() << "), new state("
                    << get_thread_state_name(new_state) << ")";

                if (&ec != &throws)
                    ec = make_success_code();

                return thread_state(new_state);
            }

            // the thread to set the state for is currently running, so we
            // schedule another thread to execute the pending set_state
            switch (previous_state_val) {
            case active:
                {
                    // schedule a new thread to set the state
                    LTM_(warning)
                        << "set_thread_state: thread is currently active, scheduling "
                            "new thread, thread(" << thrd.get() << "), description("
                        << thrd->get_description() << "), new state("
                        << get_thread_state_name(new_state) << ")";

                    thread_init_data data(
                        boost::bind(&set_active_state,
                            thrd, new_state, new_state_ex,
                            priority, previous_state),
                        "set state for active thread", 0, priority);

                    create_work(thrd->get_scheduler_base(), data, pending, ec);

                    if (&ec != &throws)
                        ec = make_success_code();

                    return previous_state;     // done
                }
                break;
            case terminated:
                {
                    LTM_(warning)
                        << "set_thread_state: thread is terminated, aborting state "
                            "change, thread(" << thrd.get() << "), description("
                        << thrd->get_description() << "), new state("
                        << get_thread_state_name(new_state) << ")";

                    if (&ec != &throws)
                        ec = make_success_code();

                    // If the thread has been terminated while this set_state was
                    // pending nothing has to be done anymore.
                    return previous_state;
                }
                break;
            case pending:
                if (suspended == new_state) {
                    // we do not allow explicit resetting of a state to suspended
                    // without the thread being executed.
                    hpx::util::osstream strm;
                    strm << "set_thread_state: invalid new state, can't demote a "
                            "pending thread, "
                         << "thread(" << thrd.get() << "), description("
                         << thrd->get_description() << "), new state("
                         << get_thread_state_name(new_state) << ")";

                    LTM_(fatal) << hpx::util::osstream_get_string(strm);

                    HPX_THROWS_IF(ec, bad_parameter,
                        "threads::detail::set_thread_state",
                        hpx::util::osstream_get_string(strm));
                    return thread_state(unknown);
                }
                break;
            case suspended:
                break;      // fine, just set the new state
            default:
                HPX_ASSERT(false);    // should not happen
                break;
            }

            // If the previous state was pending we are supposed to remove the
            // thread from the queue. But in order to avoid linearly looking
            // through the queue we defer this to the thread function, which
            // at some point will ignore this thread by simply skipping it
            // (if it's not pending anymore).

            LTM_(info) << "set_thread_state: thread(" << thrd.get() << "), "
                          "description(" << thrd->get_description() << "), "
                          "new state(" << get_thread_state_name(new_state) << "), "
                          "old state(" << get_thread_state_name(previous_state_val)
                       << ")";

            // So all what we do here is to set the new state.
            if (thrd->restore_state(new_state, previous_state)) {
                thrd->set_state_ex(new_state_ex);
                break;
            }

            // state has changed since we fetched it from the thread, retry
            LTM_(error)
                << "set_thread_state: state has been changed since it was fetched, "
                   "retrying, thread(" << thrd.get() << "), "
                   "description(" << thrd->get_description() << "), "
                   "new state(" << get_thread_state_name(new_state) << "), "
                   "old state(" << get_thread_state_name(previous_state_val)
                << ")";
        } while (true);

        if (new_state == pending) {
            // REVIEW: Passing a specific target thread may interfere with the
            // round robin queuing.
            thrd->get_scheduler_base()->schedule_thread(thrd.get(), thread_num, priority);
            thrd->get_scheduler_base()->do_some_work(thread_num);
        }

        if (&ec != &throws)
            ec = make_success_code();

        return previous_state;
    }

    ///////////////////////////////////////////////////////////////////////////
    /// This thread function is used by the at_timer thread below to trigger
    /// the required action.
    inline thread_state_enum wake_timer_thread(
        thread_id_type const& thrd, thread_state_enum newstate,
        thread_state_ex_enum newstate_ex, thread_priority priority,
        thread_id_type const& timer_id,
        boost::shared_ptr<boost::atomic<bool> > const& triggered)
    {
        if (HPX_UNLIKELY(!thrd)) {
            HPX_THROW_EXCEPTION(null_thread_id,
                "threads::detail::wake_timer_thread",
                "NULL thread id encountered (id)");
            return terminated;
        }
        if (HPX_UNLIKELY(!timer_id)) {
            HPX_THROW_EXCEPTION(null_thread_id,
                "threads::detail::wake_timer_thread",
                "NULL thread id encountered (timer_id)");
            return terminated;
        }

        bool oldvalue = false;
        if (triggered->compare_exchange_strong(oldvalue, true)) //-V601
        {
            // timer has not been canceled yet, trigger the requested set_state
            detail::set_thread_state(thrd, newstate, newstate_ex, priority);
        }

        // then re-activate the thread holding the deadline_timer
        // REVIEW: Why do we ignore errors here?
        error_code ec(lightweight);    // do not throw
        detail::set_thread_state(timer_id, pending, wait_timeout,
            thread_priority_normal, std::size_t(-1), ec);
        return terminated;
    }

    /// This thread function initiates the required set_state action (on
    /// behalf of one of the threads#detail#set_thread_state functions).
    template <typename SchedulingPolicy>
    thread_state_enum at_timer(SchedulingPolicy& scheduler,
        boost::chrono::steady_clock::time_point& abs_time,
        thread_id_type const& thrd, thread_state_enum newstate,
        thread_state_ex_enum newstate_ex, thread_priority priority)
    {
        if (HPX_UNLIKELY(!thrd)) {
            HPX_THROW_EXCEPTION(null_thread_id,
                "threads::detail::at_timer",
                "NULL thread id encountered");
            return terminated;
        }

        // create a new thread in suspended state, which will execute the
        // requested set_state when timer fires and will re-awaken this thread,
        // allowing the deadline_timer to go out of scope gracefully
        thread_id_type self_id = get_self_id();

        boost::shared_ptr<boost::atomic<bool> > triggered(
            boost::make_shared<boost::atomic<bool> >(false));

        thread_init_data data(
            boost::bind(&wake_timer_thread,
                thrd, newstate, newstate_ex, priority,
                self_id, triggered),
            "wake_timer", 0, priority);

        thread_id_type wake_id = invalid_thread_id;
        create_thread(&scheduler, data, wake_id, suspended);

        // create timer firing in correspondence with given time
        typedef boost::asio::basic_deadline_timer<
            boost::chrono::steady_clock
          , util::chrono_traits<boost::chrono::steady_clock>
        > deadline_timer;

        deadline_timer t (
            get_thread_pool("timer-pool")->get_io_service(), abs_time);

        // let the timer invoke the set_state on the new (suspended) thread
        t.async_wait(boost::bind(&detail::set_thread_state,
            wake_id, pending, wait_timeout, priority,
            std::size_t(-1), boost::ref(throws)));

        // this waits for the thread to be reactivated when the timer fired
        // if it returns signaled the timer has been canceled, otherwise
        // the timer fired and the wake_timer_thread above has been executed
        bool oldvalue = false;
        thread_state_ex_enum statex = get_self().yield(suspended);

        if (wait_timeout != statex &&
            triggered->compare_exchange_strong(oldvalue, true)) //-V601
        {
            // wake_timer_thread has not been executed yet, cancel timer
            t.cancel();
        }

        return terminated;
    }

    /// Set a timer to set the state of the given \a thread to the given
    /// new value after it expired (at the given time)
    template <typename SchedulingPolicy>
    thread_id_type set_thread_state_timed(SchedulingPolicy& scheduler,
        util::steady_time_point const& abs_time, thread_id_type const& thrd,
        thread_state_enum newstate, thread_state_ex_enum newstate_ex,
        thread_priority priority, std::size_t thread_num, error_code& ec)
    {
        if (HPX_UNLIKELY(!thrd)) {
            HPX_THROWS_IF(ec, null_thread_id,
                "threads::detail::set_thread_state",
                "NULL thread id encountered");
            return 0;
        }

        // this creates a new thread which creates the timer and handles the
        // requested actions
        thread_init_data data(
            boost::bind(&at_timer<SchedulingPolicy>,
                boost::ref(scheduler), abs_time.value(), thrd, newstate, newstate_ex,
                priority),
            "at_timer (expire at)", 0, priority, thread_num);

        thread_id_type newid = invalid_thread_id;
        create_thread(&scheduler, data, newid, pending, true, ec); //-V601
        return newid;
    }

    template <typename SchedulingPolicy>
    thread_id_type set_thread_state_timed(SchedulingPolicy& scheduler,
        util::steady_time_point const& abs_time, thread_id_type const& id,
        error_code& ec)
    {
        return set_thread_state_timed(scheduler, abs_time, id, pending,
            wait_timeout, thread_priority_normal, std::size_t(-1), ec);
    }

    /// Set a timer to set the state of the given \a thread to the given
    /// new value after it expired (after the given duration)
    template <typename SchedulingPolicy>
    thread_id_type set_thread_state_timed(SchedulingPolicy& scheduler,
        util::steady_duration const& rel_time, thread_id_type const& thrd,
        thread_state_enum newstate, thread_state_ex_enum newstate_ex,
        thread_priority priority, std::size_t thread_num, error_code& ec)
    {
<<<<<<< HEAD
        return set_thread_state_timed(scheduler, rel_time.from_now(), thrd,
            newstate, newstate_ex, priority, thread_num, ec);
=======
        if (HPX_UNLIKELY(!thrd)) {
            HPX_THROWS_IF(ec, null_thread_id,
                "threads::detail::set_thread_state",
                "NULL thread id encountered");
            return 0;
        }

        // this creates a new thread which creates the timer and handles the
        // requested actions
        typedef boost::posix_time::time_duration time_type;
        thread_init_data data(
            boost::bind(&at_timer<SchedulingPolicy, time_type>,
                boost::ref(scheduler), from_now, thrd, newstate, newstate_ex,
                priority),
            "at_timer (from now)", 0, priority, thread_num);

        thread_id_type newid = invalid_thread_id;
        create_thread(&scheduler, data, newid, pending, true, ec); //-V601
        return newid;
>>>>>>> ea6274e5
    }

    template <typename SchedulingPolicy>
    thread_id_type set_thread_state_timed(SchedulingPolicy& scheduler,
        util::steady_duration const& rel_time, thread_id_type const& thrd,
        error_code& ec)
    {
        return set_thread_state_timed(scheduler, rel_time.from_now(), thrd, 
            pending, wait_timeout, thread_priority_normal, std::size_t(-1), ec);
    }
}}}

#endif<|MERGE_RESOLUTION|>--- conflicted
+++ resolved
@@ -365,30 +365,8 @@
         thread_state_enum newstate, thread_state_ex_enum newstate_ex,
         thread_priority priority, std::size_t thread_num, error_code& ec)
     {
-<<<<<<< HEAD
         return set_thread_state_timed(scheduler, rel_time.from_now(), thrd,
             newstate, newstate_ex, priority, thread_num, ec);
-=======
-        if (HPX_UNLIKELY(!thrd)) {
-            HPX_THROWS_IF(ec, null_thread_id,
-                "threads::detail::set_thread_state",
-                "NULL thread id encountered");
-            return 0;
-        }
-
-        // this creates a new thread which creates the timer and handles the
-        // requested actions
-        typedef boost::posix_time::time_duration time_type;
-        thread_init_data data(
-            boost::bind(&at_timer<SchedulingPolicy, time_type>,
-                boost::ref(scheduler), from_now, thrd, newstate, newstate_ex,
-                priority),
-            "at_timer (from now)", 0, priority, thread_num);
-
-        thread_id_type newid = invalid_thread_id;
-        create_thread(&scheduler, data, newid, pending, true, ec); //-V601
-        return newid;
->>>>>>> ea6274e5
     }
 
     template <typename SchedulingPolicy>

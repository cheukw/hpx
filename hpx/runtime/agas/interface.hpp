--- conflicted
+++ resolved
@@ -182,11 +182,7 @@
   , error_code& ec = throws
     )
 {
-<<<<<<< HEAD
-    return agas::get_num_localities(launch::sync,
-=======
     return hpx::agas::get_num_localities(launch::sync,
->>>>>>> 829c6c6b
         components::component_invalid, ec);
 }
 
